[package]
name          = "amq-protocol-types"
<<<<<<< HEAD
version       = "7.0.0-alpha.7" # remember to update html_root_url
=======
version       = "6.1.0" # remember to update html_root_url
>>>>>>> 64ef24f7
edition       = "2018"
authors       = ["Marc-Antoine Perennou <%arc-Antoine@Perennou.com>"]
description   = "AMQP specifications - types"
repository    = "https://github.com/CleverCloud/amq-protocol"
documentation = "https://docs.rs/amq-protocol-types"
keywords      = ["amqp","rabbitmq","protocol","nom"]
categories    = ["api-bindings","network-programming"]
license       = "BSD-2-Clause"

[lib]
name = "amq_protocol_types"

[features]
verbose-errors = []

[dependencies]
serde_json = "^1.0"

[dependencies.cookie-factory]
version  = "^0.3"
features = ["std"]

[dependencies.nom]
version  = "^7.0"
features = ["std"]

[dependencies.serde]
version  = "^1.0"
features = ["derive"]

[badges]
travis-ci = { repository = "sozu-proxy/amq-protocol" }
appveyor  = { repository = "Keruspe/amq-protocol" }<|MERGE_RESOLUTION|>--- conflicted
+++ resolved
@@ -1,10 +1,6 @@
 [package]
 name          = "amq-protocol-types"
-<<<<<<< HEAD
 version       = "7.0.0-alpha.7" # remember to update html_root_url
-=======
-version       = "6.1.0" # remember to update html_root_url
->>>>>>> 64ef24f7
 edition       = "2018"
 authors       = ["Marc-Antoine Perennou <%arc-Antoine@Perennou.com>"]
 description   = "AMQP specifications - types"
