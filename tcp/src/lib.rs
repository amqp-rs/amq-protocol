--- conflicted
+++ resolved
@@ -1,10 +1,6 @@
 #![deny(missing_docs)]
 #![warn(rust_2018_idioms)]
-<<<<<<< HEAD
 #![doc(html_root_url = "https://docs.rs/amq-protocol-tcp/5.0.0-beta.3/")]
-=======
-#![doc(html_root_url = "https://docs.rs/amq-protocol-tcp/4.2.2/")]
->>>>>>> 51438d8f
 
 //! # AMQP URI TCP connection handling
 //!
@@ -12,12 +8,8 @@
 //! connecting to an AMQP URI
 
 use amq_protocol_uri::{AMQPScheme, AMQPUri};
-<<<<<<< HEAD
+use log::{trace, warn};
 use mio::{Events, Interest, Poll, Token};
-=======
-use mio::{Events, Poll, PollOpt, Ready, Token};
-use log::{trace, warn};
->>>>>>> 51438d8f
 use tcp_stream::HandshakeError;
 
 use std::io;
@@ -54,25 +46,17 @@
         poll: Option<(Poll, Token)>,
         identity: Option<Identity<'_, '_>>,
     ) -> io::Result<S> {
-<<<<<<< HEAD
-        let mut stream =
-            TcpStream::connect(format!("{}:{}", self.authority.host, self.authority.port))?;
+        let uri = format!("{}:{}", self.authority.host, self.authority.port);
+        trace!("Connecting to {}", uri);
+        let mut stream = TcpStream::connect(uri)?;
 
         if let Some((poll, token)) = poll.as_ref() {
+            trace!("Registering for mio events");
             poll.registry().register(
                 &mut stream,
                 *token,
                 Interest::READABLE | Interest::WRITABLE,
             )?;
-=======
-        let uri = format!("{}:{}", self.authority.host, self.authority.port);
-        trace!("Connecting to {}", uri);
-        let stream = TcpStream::connect(uri)?;
-
-        if let Some((poll, token)) = poll.as_ref() {
-            trace!("Registering for mio events");
-            poll.register(&stream, *token, Ready::all(), PollOpt::edge())?;
->>>>>>> 51438d8f
         }
 
         match self.scheme {
@@ -94,17 +78,11 @@
     let mut res = stream.into_tls(host, identity);
 
     while let Err(error) = res {
-<<<<<<< HEAD
-        if let Some((poll, _)) = poll.as_mut() {
-            poll.poll(&mut events, None)?;
-        }
-=======
         warn!("Got error when enabling TLS: {:?}", error);
->>>>>>> 51438d8f
         match error {
             HandshakeError::Failure(io_err) => return Err(io_err),
             HandshakeError::WouldBlock(mid) => {
-                if let Some((poll, _)) = poll.as_ref() {
+                if let Some((poll, _)) = poll.as_mut() {
                     trace!("Waiting for mio events");
                     poll.poll(&mut events, None)?;
                 }
